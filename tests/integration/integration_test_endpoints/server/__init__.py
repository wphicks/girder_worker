--- conflicted
+++ resolved
@@ -216,27 +216,38 @@
     @access.token
     @filtermodel(model='job', plugin='jobs')
     @describeRoute(
-<<<<<<< HEAD
+        Description('Test girder client is generated and can request scoped endpoints'))
+    def test_celery_girder_client_generation(self, params):
+        token = ModelImporter.model('token').createToken(
+            user=self.getCurrentUser())
+
+        result = request_private_path.delay(
+            'admin', girder_client_token=str(token['_id']))
+
+        return result.job
+
+    @access.token
+    @filtermodel(model='job', plugin='jobs')
+    @describeRoute(
+        Description('Test girder client with no token can\'t access protected resources'))
+    def test_celery_girder_client_bad_token_fails(self, params):
+        result = request_private_path.delay('admin', girder_client_token='')
+
+        return result.job
+
+    @access.token
+    @filtermodel(model='job', plugin='jobs')
+    @describeRoute(
         Description('Test revoking a task directly'))
     def test_celery_task_revoke(self, params):
         result = cancelable.delay()
         result.revoke()
-=======
-        Description('Test girder client is generated and can request scoped endpoints'))
-    def test_celery_girder_client_generation(self, params):
-        token = ModelImporter.model('token').createToken(
-            user=self.getCurrentUser())
-
-        result = request_private_path.delay(
-            'admin', girder_client_token=str(token['_id']))
->>>>>>> 3c6b4774
-
-        return result.job
-
-    @access.token
-    @filtermodel(model='job', plugin='jobs')
-    @describeRoute(
-<<<<<<< HEAD
+
+        return result.job
+
+    @access.token
+    @filtermodel(model='job', plugin='jobs')
+    @describeRoute(
         Description('Test revoking a task directly when in queue'))
     def test_celery_task_revoke_in_queue(self, params):
         # Fill up queue
@@ -245,11 +256,6 @@
 
         result = cancelable.delay()
         result.revoke()
-=======
-        Description('Test girder client with no token can\'t access protected resources'))
-    def test_celery_girder_client_bad_token_fails(self, params):
-        result = request_private_path.delay('admin', girder_client_token='')
->>>>>>> 3c6b4774
 
         return result.job
 
