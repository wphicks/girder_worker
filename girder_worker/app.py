import girder_worker
from girder_worker import logger
import traceback as tb
import celery
from celery import Celery, __version__
from distutils.version import LooseVersion
from celery.signals import (task_prerun, task_postrun,
                            task_failure, task_success,
                            worker_ready, before_task_publish, task_revoked)
from celery.result import AsyncResult

from celery.task.control import inspect

from six.moves import configparser
import sys
<<<<<<< HEAD
from .utils import JobStatus, StateTransitionException
=======
from .utils import JobStatus
from girder_client import GirderClient
>>>>>>> 3c6b4774


class GirderAsyncResult(AsyncResult):
    def __init__(self, *args, **kwargs):
        self._job = None
        super(GirderAsyncResult, self).__init__(*args, **kwargs)

    @property
    def job(self):
        if self._job is None:
            try:
                # GirderAsyncResult() objects may be instantiated in either a girder REST
                # request,  or in some other context (e.g. from a running girder_worker
                # instance if there is a chain).  If we are in a REST request we should
                # have access to the girder package and can directly access the database
                # If we are in a girder_worker context (or even in python console or a
                # testing context) then we should get an ImportError and we can make a REST
                # request to get the information we need.
                from girder.utility.model_importer import ModelImporter
                job_model = ModelImporter.model('job', 'jobs')

                try:
                    return job_model.findOne({'celeryTaskId': self.task_id})
                except IndexError:
                    return None

            except ImportError:
                # Make a rest request to get the job info
                return None

        return self._job


class Task(celery.Task):
    """Girder Worker Task object"""

    _girder_job_title = '<unnamed job>'
    _girder_job_type = 'celery'
    _girder_job_public = False
    _girder_job_handler = 'celery_handler'
    _girder_job_other_fields = {}

    # These keys will be removed from apply_async's kwargs or options and
    # transfered into the headers of the message.
    reserved_headers = [
        'girder_client_token',
        'girder_api_url']

    # These keys will be available in the 'properties' dictionary inside
    # girder_before_task_publish() but will not be passed along in the message
    reserved_options = [
        'girder_user',
        'girder_job_title',
        'girder_job_type',
        'girder_job_public',
        'girder_job_handler',
        'girder_job_other_fields']

    def AsyncResult(self, task_id, **kwargs):
        return GirderAsyncResult(task_id, backend=self.backend,
                                 task_name=self.name, app=self.app, **kwargs)

    def apply_async(self, args=None, kwargs=None, task_id=None, producer=None,
                    link=None, link_error=None, shadow=None, **options):

        # Pass girder related job information through to
        # the signals by adding this information to options['headers']
        # This sets defaults for reserved_options based on the class defaults,
        # or values defined by the girder_job() dectorator
        headers = {
            'girder_job_title': self._girder_job_title,
            'girder_job_type': self._girder_job_type,
            'girder_job_public': self._girder_job_public,
            'girder_job_handler': self._girder_job_handler,
            'girder_job_other_fields': self._girder_job_other_fields,
        }

        # Certain keys may show up in either kwargs (e.g. via .delay(girder_token='foo')
        # or in options (e.g.  .apply_async(args=(), kwargs={}, girder_token='foo')
        # For those special headers,  pop them out of kwargs or options and put them
        # in headers so they can be picked up by the before_task_publish signal.
        for key in self.reserved_headers + self.reserved_options:
            if kwargs is not None and key in kwargs:
                headers[key] = kwargs.pop(key)
            if key in options:
                headers[key] = options.pop(key)

        if 'headers' in options:
            options['headers'].update(headers)
        else:
            options['headers'] = headers

        return super(Task, self).apply_async(
            args=args, kwargs=kwargs, task_id=task_id, producer=producer,
            link=link, link_error=link_error, shadow=shadow, **options)

<<<<<<< HEAD
    @property
    def canceled(self):
        """
        A property to indicate if a task has been canceled.

        :returns True is this task has been canceled, False otherwise.
        """
        return is_revoked(self)
=======
    def describe(self):
        # The describe module indirectly depends on this module, so to
        # avoid circular imports, we import describe_function here.
        from describe import describe_function
        return describe_function(self.run)

    def call_item_task(self, inputs, outputs={}):
        return self.run.call_item_task(inputs, outputs)
>>>>>>> 3c6b4774


@before_task_publish.connect
def girder_before_task_publish(sender=None, body=None, exchange=None,
                               routing_key=None, headers=None, properties=None,
                               declare=None, retry_policy=None, **kwargs):
    if 'jobInfoSpec' not in headers:
        try:
            # Note: If we can import these objects from the girder packages we
            # assume our producer is in a girder REST request. This allows
            # us to create the job model's directly. Otherwise there will be an
            # ImportError and we can create the job via a REST request using
            # the jobInfoSpec in headers.
            from girder.utility.model_importer import ModelImporter
            from girder.plugins.worker import utils
            from girder.api.rest import getCurrentUser

            job_model = ModelImporter.model('job', 'jobs')

            user = headers.pop('girder_user', getCurrentUser())
            task_args, task_kwargs = body[0], body[1]

            job = job_model.createJob(
                **{'title': headers.pop('girder_job_title', Task._girder_job_title),
                   'type': headers.pop('girder_job_type', Task._girder_job_type),
                   'handler': headers.pop('girder_job_handler', Task._girder_job_handler),
                   'public': headers.pop('girder_job_public', Task._girder_job_public),
                   'user': user,
                   'args': task_args,
                   'kwargs': task_kwargs,
                   'otherFields': dict(celeryTaskId=headers['id'],
                                       **headers.pop('girder_job_other_fields',
                                                     Task._girder_job_other_fields))})

            headers['jobInfoSpec'] = utils.jobInfoSpec(job)

        except ImportError:
            # TODO: Check for self.job_manager to see if we have
            #       tokens etc to contact girder and create a job model
            #       we may be in a chain or a chord or some-such
            pass

    if 'girder_api_url' not in headers:
        try:
            from girder.plugins.worker import utils
            headers['girder_api_url'] = utils.getWorkerApiUrl()
        except ImportError:
            # TODO: handle situation where girder_worker is producing the message
            #       Note - this may not come up at all depending on how we pass
            #       girder_api_url through to the next task (e.g. in the context
            #       of chaining events)
            pass

    if 'girder_client_token' not in headers:
        try:
            from girder.utility.model_importer import ModelImporter
            headers['girder_client_token'] = ModelImporter.model('token').createToken()
        except ImportError:
            # TODO: handle situation where girder_worker is producing the message
            #       Note - this may not come up at all depending on how we pass
            #       girder_token through to the next task (e.g. in the context
            #       of chaining events)
            pass

    # Finally,  remove all reserved_options from headers
    for key in Task.reserved_options:
        headers.pop(key, None)


@worker_ready.connect
def check_celery_version(*args, **kwargs):
    if LooseVersion(__version__) < LooseVersion('4.0.0'):
        sys.exit("""You are running Celery {}.

girder-worker requires celery>=4.0.0""".format(__version__))


def deserialize_job_info_spec(**kwargs):
    return girder_worker.utils.JobManager(**kwargs)


class JobSpecNotFound(Exception):
    pass


def _job_manager(request=None, headers=None, kwargs=None):
    if hasattr(request, 'jobInfoSpec'):
        jobSpec = request.jobInfoSpec

    # We are being called from revoked signal
    elif headers is not None and \
            'jobInfoSpec' in headers:
        jobSpec = headers['jobInfoSpec']

    # Deprecated: This method of passing job information
    # to girder_worker is deprecated. Newer versions of girder
    # pass this information automatically as apart of the
    # header metadata in the worker scheduler.
    elif 'jobInfo' in kwargs:
        jobSpec = kwargs.pop('jobInfo', {})

    else:
        raise JobSpecNotFound

    return deserialize_job_info_spec(**jobSpec)


def _update_status(task, status):
    # For now,  only automatically update status if this is
    # not a child task. Otherwise child tasks completion will
    # update the parent task's jobModel in girder.
    if task.request.parent_id is None:
        task.job_manager.updateStatus(status)


@task_prerun.connect
def gw_task_prerun(task=None, sender=None, task_id=None,
                   args=None, kwargs=None, **rest):
    """Deserialize the jobInfoSpec passed in through the headers.

    This provides the a JobManager class as an attribute of the
    task before task execution.  decorated functions may bind to
    their task and have access to the job_manager for logging and
    updating their status in girder.
    """
    try:
        task.job_manager = _job_manager(task.request, task.request.headers)
        _update_status(task, JobStatus.RUNNING)

    except JobSpecNotFound:
        task.job_manager = None
        logger.warn('No jobInfoSpec. Setting job_manager to None.')
    except StateTransitionException:
        # Fetch the current status of the job
        status = task.job_manager.refreshStatus()
        # If we are canceling we want to stay in that state
        if status != JobStatus.CANCELING:
            raise

    try:
        task.girder_client = GirderClient(apiUrl=task.request.girder_api_url)
        task.girder_client.token = task.request.girder_client_token
    except AttributeError:
        task.girder_client = None


@task_success.connect
def gw_task_success(sender=None, **rest):
    try:

        if not is_revoked(sender):
            _update_status(sender, JobStatus.SUCCESS)

        # For tasks revoked directly
        else:
            _update_status(sender, JobStatus.CANCELED)
    except AttributeError:
        pass
    except StateTransitionException:
        # Fetch the current status of the job
        status = sender.job_manager.refreshStatus()
        # If we are in CANCELING move to CANCELED
        if status == JobStatus.CANCELING or is_revoked(sender):
            _update_status(sender, JobStatus.CANCELED)
        else:
            raise


@task_failure.connect
def gw_task_failure(sender=None, exception=None,
                    traceback=None, **rest):
    try:

        msg = '%s: %s\n%s' % (
            exception.__class__.__name__, exception,
            ''.join(tb.format_tb(traceback)))

        sender.job_manager.write(msg)

        _update_status(sender, JobStatus.ERROR)
    except AttributeError:
        pass


@task_postrun.connect
def gw_task_postrun(task=None, sender=None, task_id=None,
                    args=None, kwargs=None,
                    retval=None, state=None, **rest):
    try:
        task.job_manager._flush()
        task.job_manager._redirectPipes(False)
    except AttributeError:
        pass


@task_revoked.connect
def gw_task_revoked(sender=None, request=None, **rest):
    try:
        sender.job_manager = _job_manager(headers=request.message.headers,
                                          kwargs=request.kwargsrepr)
        _update_status(sender, JobStatus.CANCELED)
    except AttributeError:
        pass
    except JobSpecNotFound:
        logger.warn('No jobInfoSpec. Unable to move \'%s\' into CANCELED state.')


# Access to the correct "Inspect" instance for this worker
_inspector = None


def _worker_inspector(task):
    global _inspector
    if _inspector is None:
        _inspector = inspect([task.request.hostname])

    return _inspector


# Get this list of currently revoked tasks for this worker
def _revoked_tasks(task):
    return _worker_inspector(task).revoked().get(task.request.hostname, [])


def is_revoked(task):
    """
    Utility function to check is a task has been revoked.

    :param task: The task.
    :type task: celery.app.task.Task
    :return True, if this task is in the revoked list for this worker, False
            otherwise.
    """
    return task.request.id in _revoked_tasks(task)


class _CeleryConfig:
    CELERY_ACCEPT_CONTENT = ['json', 'pickle', 'yaml']


broker_uri = girder_worker.config.get('celery', 'broker')
try:
    backend_uri = girder_worker.config.get('celery', 'backend')
except configparser.NoOptionError:
    backend_uri = broker_uri

app = Celery(
    main=girder_worker.config.get('celery', 'app_main'),
    backend=backend_uri, broker=broker_uri,
    task_cls='girder_worker.app:Task')

app.config_from_object(_CeleryConfig)<|MERGE_RESOLUTION|>--- conflicted
+++ resolved
@@ -13,12 +13,8 @@
 
 from six.moves import configparser
 import sys
-<<<<<<< HEAD
 from .utils import JobStatus, StateTransitionException
-=======
-from .utils import JobStatus
 from girder_client import GirderClient
->>>>>>> 3c6b4774
 
 
 class GirderAsyncResult(AsyncResult):
@@ -115,7 +111,6 @@
             args=args, kwargs=kwargs, task_id=task_id, producer=producer,
             link=link, link_error=link_error, shadow=shadow, **options)
 
-<<<<<<< HEAD
     @property
     def canceled(self):
         """
@@ -124,7 +119,7 @@
         :returns True is this task has been canceled, False otherwise.
         """
         return is_revoked(self)
-=======
+
     def describe(self):
         # The describe module indirectly depends on this module, so to
         # avoid circular imports, we import describe_function here.
@@ -133,7 +128,6 @@
 
     def call_item_task(self, inputs, outputs={}):
         return self.run.call_item_task(inputs, outputs)
->>>>>>> 3c6b4774
 
 
 @before_task_publish.connect
