import sys
import traceback as tb
from distutils.version import LooseVersion
import celery
from celery import Celery, __version__

from celery.result import AsyncResult
from celery.signals import (
    before_task_publish,
    task_failure,
    task_postrun,
    task_prerun,
    task_revoked,
    task_success,
    worker_ready)

from celery.task.control import inspect
from girder_client import GirderClient
import girder_worker
from girder_worker import logger
from girder_worker_utils import _walk_obj
import jsonpickle
from kombu.serialization import register
import six
from six.moves import configparser
from .utils import JobStatus, StateTransitionException
import six


class GirderAsyncResult(AsyncResult):
    def __init__(self, *args, **kwargs):
        self._job = None
        super(GirderAsyncResult, self).__init__(*args, **kwargs)

    @property
    def job(self):
        if self._job is None:
            try:
                # GirderAsyncResult() objects may be instantiated in
                # either a girder REST request, or in some other
                # context (e.g. from a running girder_worker instance
                # if there is a chain).  If we are in a REST request
                # we should have access to the girder package and can
                # directly access the database If we are in a
                # girder_worker context (or even in python console or
                # a testing context) then we should get an ImportError
                # and we can make a REST request to get the
                # information we need.
                from girder.utility.model_importer import ModelImporter
                job_model = ModelImporter.model('job', 'jobs')

                try:
                    return job_model.findOne({'celeryTaskId': self.task_id})
                except IndexError:
                    return None

            except ImportError:
                # Make a rest request to get the job info
                return None

        return self._job


class Task(celery.Task):
    """Girder Worker Task object"""

    _girder_job_title = '<unnamed job>'
    _girder_job_type = 'celery'
    _girder_job_public = False
    _girder_job_handler = 'celery_handler'
    _girder_job_other_fields = {}

    # These keys will be removed from apply_async's kwargs or options and
    # transfered into the headers of the message.
    reserved_headers = [
        'girder_client_token',
        'girder_api_url',
        'girder_result_hooks']

    # These keys will be available in the 'properties' dictionary inside
    # girder_before_task_publish() but will not be passed along in the message
    reserved_options = [
        'girder_user',
        'girder_job_title',
        'girder_job_type',
        'girder_job_public',
        'girder_job_handler',
        'girder_job_other_fields']

    def AsyncResult(self, task_id, **kwargs):
        return GirderAsyncResult(task_id, backend=self.backend,
                                 task_name=self.name, app=self.app, **kwargs)

    def apply_async(self, args=None, kwargs=None, task_id=None, producer=None,
                    link=None, link_error=None, shadow=None, **options):

        # Pass girder related job information through to
        # the signals by adding this information to options['headers']
        # This sets defaults for reserved_options based on the class defaults,
        # or values defined by the girder_job() dectorator
        headers = {
            'girder_job_title': self._girder_job_title,
            'girder_job_type': self._girder_job_type,
            'girder_job_public': self._girder_job_public,
            'girder_job_handler': self._girder_job_handler,
            'girder_job_other_fields': self._girder_job_other_fields,
        }

        # Certain keys may show up in either kwargs (e.g. via
        # .delay(girder_token='foo') or in options (e.g.
        # .apply_async(args=(), kwargs={}, girder_token='foo') For
        # those special headers, pop them out of kwargs or options and
        # put them in headers so they can be picked up by the
        # before_task_publish signal.
        for key in self.reserved_headers + self.reserved_options:
            if kwargs is not None and key in kwargs:
                headers[key] = kwargs.pop(key)
            if key in options:
                headers[key] = options.pop(key)

        if 'headers' in options:
            options['headers'].update(headers)
        else:
            options['headers'] = headers

        return super(Task, self).apply_async(
            args=args, kwargs=kwargs, task_id=task_id, producer=producer,
            link=link, link_error=link_error, shadow=shadow, **options)

    @property
    def canceled(self):
        """
        A property to indicate if a task has been canceled.

        :returns True is this task has been canceled, False otherwise.
        """
        return is_revoked(self)

    def describe(self):
        # The describe module indirectly depends on this module, so to
        # avoid circular imports, we import describe_function here.
        from describe import describe_function
        return describe_function(self.run)

    def call_item_task(self, inputs, outputs={}):
        return self.run.call_item_task(inputs, outputs)

    def _maybe_transform_result(self, idx, result, **kwargs):
        try:
            grh = self.request.girder_result_hooks[idx]
            if hasattr(grh, 'transform') and \
<<<<<<< HEAD
               hasattr(grh.transform, '__call__'):
                return grh.transform(result, **kwargs)
        except IndexError:
            return result

    def _maybe_transform_argument(self, arg, **kwargs):
        if hasattr(arg, 'transform') and hasattr(arg.transform, '__call__'):
            return arg.transform(**kwargs)
        return arg

    def _maybe_cleanup(self, arg, **kwargs):
        if hasattr(arg, 'cleanup') and hasattr(arg.cleanup, '__call__'):
            arg.cleanup(**kwargs)
=======
               six.callable(grh.transform):
                return grh.transform(result)
        except IndexError:
            return result

    def _maybe_transform_argument(self, arg):
        if hasattr(arg, 'transform') and six.callable(arg.transform):
            return arg.transform()
        return arg

    def _maybe_cleanup(self, arg):
        if hasattr(arg, 'cleanup') and six.callable(arg.cleanup):
            arg.cleanup()
>>>>>>> 762ef246

    def __call__(self, *args, **kwargs):
        try:
            _t_args = _walk_obj(args, self._maybe_transform_argument)
            _t_kwargs = _walk_obj(kwargs, self._maybe_transform_argument)

            results = super(Task, self).__call__(*_t_args, **_t_kwargs)

            if hasattr(self.request, 'girder_result_hooks'):
                if not isinstance(results, tuple):
                    results = (results, )

                results = tuple([self._maybe_transform_result(i, r)
                                 for i, r in enumerate(results)])

            return results
        finally:
            _walk_obj(args, self._maybe_cleanup)
            _walk_obj(kwargs, self._maybe_cleanup)


def _maybe_model_repr(obj):
    if hasattr(obj, '_repr_model_') and six.callable(obj._repr_model_):
        return obj._repr_model_()
    return obj


@before_task_publish.connect
def girder_before_task_publish(sender=None, body=None, exchange=None,
                               routing_key=None, headers=None, properties=None,
                               declare=None, retry_policy=None, **kwargs):

    try:
        if 'jobInfoSpec' not in headers:
            try:
                # Note: If we can import these objects from the girder packages we
                # assume our producer is in a girder REST request. This allows
                # us to create the job model's directly. Otherwise there will be an
                # ImportError and we can create the job via a REST request using
                # the jobInfoSpec in headers.
                from girder.utility.model_importer import ModelImporter
                from girder.plugins.worker import utils
                from girder.api.rest import getCurrentUser

                job_model = ModelImporter.model('job', 'jobs')

                user = headers.pop('girder_user', getCurrentUser())

                # Sanitize any Transform objects
                task_args = tuple(_walk_obj(body[0], _maybe_model_repr))
                task_kwargs = _walk_obj(body[1], _maybe_model_repr)

                job = job_model.createJob(
                    **{'title': headers.pop('girder_job_title',
                                            Task._girder_job_title),
                       'type': headers.pop('girder_job_type',
                                           Task._girder_job_type),
                       'handler': headers.pop('girder_job_handler',
                                              Task._girder_job_handler),
                       'public': headers.pop('girder_job_public',
                                             Task._girder_job_public),
                       'user': user,
                       'args': task_args,
                       'kwargs': task_kwargs,
                       'otherFields': dict(
                           celeryTaskId=headers['id'],
                           **headers.pop('girder_job_other_fields',
                                         Task._girder_job_other_fields))})

                headers['jobInfoSpec'] = utils.jobInfoSpec(job)

            except ImportError:
                # TODO: Check for self.job_manager to see if we have
                #       tokens etc to contact girder and create a job model
                #       we may be in a chain or a chord or some-such
                pass

        if 'girder_api_url' not in headers:
            try:
                from girder.plugins.worker import utils
                headers['girder_api_url'] = utils.getWorkerApiUrl()
            except ImportError:
                # TODO: handle situation where girder_worker is producing
                #       the message Note - this may not come up at all
                #       depending on how we pass girder_api_url through to
                #       the next task (e.g. in the context of chaining
                #       events)
                pass

        if 'girder_client_token' not in headers:
            try:
                from girder.utility.model_importer import ModelImporter
                headers['girder_client_token'] = \
                    ModelImporter.model('token').createToken()
            except ImportError:
                # TODO: handle situation where girder_worker is producing
                #       the message Note - this may not come up at all
                #       depending on how we pass girder_token through to
                #       the next task (e.g. in the context of chaining
                #       events)
                pass

        if 'girder_result_hooks' in headers:
            # Celery task headers are not automatically serialized by celery
            # before being passed off to ampq for byte packing. We will have
            # to do that here.
            p = jsonpickle.pickler.Pickler()
            headers['girder_result_hooks'] = \
                [p.flatten(grh) for grh in headers['girder_result_hooks']]

        # Finally,  remove all reserved_options from headers
        for key in Task.reserved_options:
            headers.pop(key, None)
    except Exception:
        logger.exception('An error occurred in girder_before_task_publish.')
        raise


@worker_ready.connect
def check_celery_version(*args, **kwargs):
    if LooseVersion(__version__) < LooseVersion('4.0.0'):
        sys.exit("""You are running Celery {}.

girder-worker requires celery>=4.0.0""".format(__version__))


def deserialize_job_info_spec(**kwargs):
    return girder_worker.utils.JobManager(**kwargs)


class JobSpecNotFound(Exception):
    pass


def _job_manager(request=None, headers=None, kwargs=None):
    if hasattr(request, 'jobInfoSpec'):
        jobSpec = request.jobInfoSpec

    # We are being called from revoked signal
    elif headers is not None and \
            'jobInfoSpec' in headers:
        jobSpec = headers['jobInfoSpec']

    # Deprecated: This method of passing job information
    # to girder_worker is deprecated. Newer versions of girder
    # pass this information automatically as apart of the
    # header metadata in the worker scheduler.
    elif kwargs and 'jobInfo' in kwargs:
        jobSpec = kwargs.pop('jobInfo', {})

    else:
        raise JobSpecNotFound

    return deserialize_job_info_spec(**jobSpec)


def _update_status(task, status):
    # For now,  only automatically update status if this is
    # not a child task. Otherwise child tasks completion will
    # update the parent task's jobModel in girder.
    if task.request.parent_id is None:
        task.job_manager.updateStatus(status)


@task_prerun.connect
def gw_task_prerun(task=None, sender=None, task_id=None,
                   args=None, kwargs=None, **rest):
    """Deserialize the jobInfoSpec passed in through the headers.

    This provides the a JobManager class as an attribute of the
    task before task execution.  decorated functions may bind to
    their task and have access to the job_manager for logging and
    updating their status in girder.
    """

    try:
        task.job_manager = _job_manager(task.request, task.request.headers)
        _update_status(task, JobStatus.RUNNING)

    except JobSpecNotFound:
        task.job_manager = None
        logger.warn('No jobInfoSpec. Setting job_manager to None.')
    except StateTransitionException:
        # Fetch the current status of the job
        status = task.job_manager.refreshStatus()
        # If we are canceling we want to stay in that state
        if status != JobStatus.CANCELING:
            raise

    try:
        task.girder_client = GirderClient(apiUrl=task.request.girder_api_url)
        task.girder_client.token = task.request.girder_client_token
    except AttributeError:
        task.girder_client = None

    # Deserialize girder_result_hooks if they exist
    if hasattr(task.request, 'girder_result_hooks'):
        u = jsonpickle.unpickler.Unpickler()
        task.request.girder_result_hooks = \
            [u.restore(grh) for grh in task.request.girder_result_hooks]


@task_success.connect
def gw_task_success(sender=None, **rest):
    try:

        if not is_revoked(sender):
            _update_status(sender, JobStatus.SUCCESS)

        # For tasks revoked directly
        else:
            _update_status(sender, JobStatus.CANCELED)
    except AttributeError:
        pass
    except StateTransitionException:
        # Fetch the current status of the job
        status = sender.job_manager.refreshStatus()
        # If we are in CANCELING move to CANCELED
        if status == JobStatus.CANCELING or is_revoked(sender):
            _update_status(sender, JobStatus.CANCELED)
        else:
            raise


@task_failure.connect
def gw_task_failure(sender=None, exception=None,
                    traceback=None, **rest):
    try:

        msg = '%s: %s\n%s' % (
            exception.__class__.__name__, exception,
            ''.join(tb.format_tb(traceback)))

        sender.job_manager.write(msg)

        _update_status(sender, JobStatus.ERROR)
    except AttributeError:
        pass


@task_postrun.connect
def gw_task_postrun(task=None, sender=None, task_id=None,
                    args=None, kwargs=None,
                    retval=None, state=None, **rest):
    try:
        task.job_manager._flush()
        task.job_manager._redirectPipes(False)
    except AttributeError:
        pass


@task_revoked.connect
def gw_task_revoked(sender=None, request=None, **rest):
    try:
        sender.job_manager = _job_manager(headers=request.message.headers,
                                          kwargs=request.kwargsrepr)
        _update_status(sender, JobStatus.CANCELED)
    except AttributeError:
        pass
    except JobSpecNotFound:
        logger.warn(
            'No jobInfoSpec. Unable to move \'%s\' into CANCELED state.')


# Access to the correct "Inspect" instance for this worker
_inspector = None


def _worker_inspector(task):
    global _inspector
    if _inspector is None:
        _inspector = inspect([task.request.hostname])

    return _inspector


# Get this list of currently revoked tasks for this worker
def _revoked_tasks(task):
    _revoked = _worker_inspector(task).revoked()

    if _revoked is None:
        return []

    return _revoked.get(task.request.hostname, [])


def is_revoked(task):
    """
    Utility function to check is a task has been revoked.

    :param task: The task.
    :type task: celery.app.task.Task
    :return True, if this task is in the revoked list for this worker, False
            otherwise.
    """
    return task.request.id in _revoked_tasks(task)


class _CeleryConfig:
    accept_content = ['json', 'pickle', 'yaml', 'girder_io']
    task_serializer = 'girder_io'
    result_serializer = 'girder_io'


register('girder_io', jsonpickle.encode, jsonpickle.decode,
         content_type='application/json',
         content_encoding='utf-8')

broker_uri = girder_worker.config.get('celery', 'broker')
try:
    backend_uri = girder_worker.config.get('celery', 'backend')
except configparser.NoOptionError:
    backend_uri = broker_uri

app = Celery(
    main=girder_worker.config.get('celery', 'app_main'),
    backend=backend_uri, broker=broker_uri,
    task_cls='girder_worker.app:Task')

app.config_from_object(_CeleryConfig)<|MERGE_RESOLUTION|>--- conflicted
+++ resolved
@@ -24,7 +24,6 @@
 import six
 from six.moves import configparser
 from .utils import JobStatus, StateTransitionException
-import six
 
 
 class GirderAsyncResult(AsyncResult):
@@ -149,21 +148,6 @@
         try:
             grh = self.request.girder_result_hooks[idx]
             if hasattr(grh, 'transform') and \
-<<<<<<< HEAD
-               hasattr(grh.transform, '__call__'):
-                return grh.transform(result, **kwargs)
-        except IndexError:
-            return result
-
-    def _maybe_transform_argument(self, arg, **kwargs):
-        if hasattr(arg, 'transform') and hasattr(arg.transform, '__call__'):
-            return arg.transform(**kwargs)
-        return arg
-
-    def _maybe_cleanup(self, arg, **kwargs):
-        if hasattr(arg, 'cleanup') and hasattr(arg.cleanup, '__call__'):
-            arg.cleanup(**kwargs)
-=======
                six.callable(grh.transform):
                 return grh.transform(result)
         except IndexError:
@@ -177,7 +161,6 @@
     def _maybe_cleanup(self, arg):
         if hasattr(arg, 'cleanup') and six.callable(arg.cleanup):
             arg.cleanup()
->>>>>>> 762ef246
 
     def __call__(self, *args, **kwargs):
         try:
