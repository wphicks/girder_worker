import core
from girder_worker.utils import JobStatus
from .app import app


<<<<<<< HEAD
@app.task(name='girder_worker.run', bind=True)
def run(task, *pargs, **kwargs):
=======
def _cleanup(*args, **kwargs):
    core.events.trigger('cleanup')


@app.task(name='girder_worker.run', after_return=_cleanup)
def run(*pargs, **kwargs):
    jobInfo = kwargs.pop('jobInfo', {})
    retval = 0
>>>>>>> 8dfe69bb

    kwargs['_job_manager'] = task.job_manager \
        if hasattr(task, 'job_manager') else None

    kwargs['status'] = JobStatus.RUNNING

    return core.run(*pargs, **kwargs)


@app.task(name='girder_worker.convert')
def convert(*pargs, **kwargs):
    return core.convert(*pargs, **kwargs)


@app.task(name='girder_worker.validators')
def validators(*pargs, **kwargs):
    _type, _format = pargs
    nodes = []

    for (node, data) in core.format.conv_graph.nodes(data=True):
        if ((_type is None) or (_type == node.type)) and \
           ((_format is None) or (_format == node.format)):
            nodes.append({'type': node.type,
                          'format': node.format,
                          'validator': data})

    return nodes<|MERGE_RESOLUTION|>--- conflicted
+++ resolved
@@ -3,19 +3,14 @@
 from .app import app
 
 
-<<<<<<< HEAD
-@app.task(name='girder_worker.run', bind=True)
-def run(task, *pargs, **kwargs):
-=======
 def _cleanup(*args, **kwargs):
     core.events.trigger('cleanup')
 
 
-@app.task(name='girder_worker.run', after_return=_cleanup)
-def run(*pargs, **kwargs):
+@app.task(name='girder_worker.run', bind=True, after_return=_cleanup)
+def run(tasks, *pargs, **kwargs):
     jobInfo = kwargs.pop('jobInfo', {})
     retval = 0
->>>>>>> 8dfe69bb
 
     kwargs['_job_manager'] = task.job_manager \
         if hasattr(task, 'job_manager') else None
