--- conflicted
+++ resolved
@@ -39,9 +39,6 @@
     :type name: str
     """
     del _task_map[name]
-
-<<<<<<< HEAD
-=======
 
 register_executor('python', python_run)
 register_executor('workflow', workflow_run)
@@ -57,7 +54,6 @@
 _paths.append(os.path.join(PACKAGE_DIR, 'plugins'))
 utils.load_plugins(_plugins, _paths, quiet=True)
 
->>>>>>> fe1ec956
 
 def _resolve_scripts(task):
     if task.get('mode') != 'workflow':
@@ -93,88 +89,7 @@
     return task
 
 
-<<<<<<< HEAD
 def set_job_status(mgr, status):
-=======
-def isvalid(type, binding, fetch=True, **kwargs):
-    """
-    Determine whether a data binding is of the appropriate type and format.
-
-    :param type: The expected type specifier string of the binding.
-    :param binding: A binding dict of the form
-        ``{'format': format, 'data', data}``, where ``format`` is the format
-        specifier string, and ``data`` is the raw data to test.
-        The dict may also be of the form
-        ``{'format': format, 'uri', uri}``, where ``uri`` is the location of
-        the data (see :py:mod:`girder_worker.uri` for URI formats).
-    :param fetch: Whether to do an initial data fetch before conversion
-        (default ``True``).
-    :returns: ``True`` if the binding matches the type and format,
-        ``False`` otherwise.
-    """
-    analysis = get_validator_analysis(Validator(type, binding['format']))
-    outputs = run(analysis, {'input': binding},
-                  auto_convert=False,
-                  validate=False, fetch=fetch, **kwargs)
-    return outputs['output']['data']
-
-
-def convert(type, input, output, fetch=True, status=None, **kwargs):
-    """
-    Convert data from one format to another.
-
-    :param type: The type specifier string of the input data.
-    :param input: A binding dict of the form
-        ``{'format': format, 'data', data}``, where ``format`` is the format
-        specifier string, and ``data`` is the raw data to convert.
-        The dict may also be of the form
-        ``{'format': format, 'uri', uri}``, where ``uri`` is the location of
-        the data (see :py:mod:`girder_worker.uri` for URI formats).
-    :param output: A binding of the form
-        ``{'format': format}``, where ``format`` is the format
-        specifier string to convert the data to.
-        The binding may also be in the form
-        ``{'format': format, 'uri', uri}``, where ``uri`` specifies
-        where to place the converted data.
-    :param fetch: Whether to do an initial data fetch before conversion
-        (default ``True``).
-    :returns: The output binding
-        dict with an additional field ``'data'`` containing the converted data.
-        If ``'uri'`` is present in the output binding, instead saves the data
-        to the specified URI and
-        returns the output binding unchanged.
-    """
-    if fetch:
-        input['data'] = io.fetch(input, **kwargs)
-
-    if input['format'] == output['format']:
-        data = input['data']
-    else:
-        data_descriptor = input
-        try:
-            conversion_path = converter_path(Validator(type, input['format']),
-                                             Validator(type, output['format']))
-        except NetworkXNoPath:
-            raise Exception('No conversion path from %s/%s to %s/%s' %
-                            (type, input['format'], type, output['format']))
-
-        # Run data_descriptor through each conversion in the path
-        for conversion in conversion_path:
-            result = run(conversion, {'input': data_descriptor},
-                         auto_convert=False, status=status,
-                         **kwargs)
-            data_descriptor = result['output']
-        data = data_descriptor['data']
-
-    if status == JobStatus.CONVERTING_OUTPUT:
-        job_mgr = kwargs.get('_job_manager')
-        _job_status(job_mgr, JobStatus.PUSHING_OUTPUT)
-    io.push(data, output, **kwargs)
-    return output
-
-
-def _job_status(mgr, status):
->>>>>>> fe1ec956
     if mgr:
         mgr.updateStatus(status)
 
@@ -255,9 +170,8 @@
                 continue  # this input will be fetched as a stream
 
             if fetch:
-<<<<<<< HEAD
-                if status == utils.JobStatus.RUNNING and 'data' not in d:
-                    set_job_status(job_mgr, utils.JobStatus.FETCHING_INPUT)
+                if status == JobStatus.RUNNING and 'data' not in d:
+                    set_job_status(job_mgr, JobStatus.FETCHING_INPUT)
                 d['data'] = io.fetch(d, **dict({'task_input': task_input}, **kwargs))
 
             events.trigger('run.handle_input', {
@@ -266,45 +180,6 @@
                 'input': d,
                 'name': name
             })
-=======
-                if status == JobStatus.RUNNING and 'data' not in d:
-                    _job_status(job_mgr, JobStatus.FETCHING_INPUT)
-                d['data'] = io.fetch(
-                    d, **dict({'task_input': task_input}, **kwargs))
-
-            # Validate the input
-            if validate and not isvalid(
-                    task_input['type'], d,
-                    **dict(
-                        {'task_input': task_input, 'fetch': False}, **kwargs)):
-                raise Exception(
-                    'Input %s (Python type %s) is not in the expected type '
-                    '(%s) and format (%s).' % (
-                        name, type(d['data']), task_input['type'], d['format'])
-                    )
-
-            # Convert data
-            if auto_convert:
-                try:
-                    converted = convert(
-                        task_input['type'], d, {'format': task_input['format']},
-                        status=JobStatus.CONVERTING_INPUT,
-                        **dict(
-                            {'task_input': task_input, 'fetch': False},
-                            **kwargs))
-                except Exception, e:
-                    raise Exception('%s: %s' % (name, str(e)))
-
-                d['script_data'] = converted['data']
-            elif not validate or (d.get('format', task_input.get('format')) ==
-                                  task_input.get('format')):
-                d['script_data'] = d['data']
-            else:
-                raise Exception(
-                    'Expected exact format match but \'%s != %s\'.' % (
-                        d['format'], task_input['format'])
-                )
->>>>>>> fe1ec956
 
             if 'script_data' not in d:
                 d['script_data'] = d['data']
@@ -325,7 +200,6 @@
             if task_output.get('stream'):
                 continue  # this output has already been sent as a stream
 
-<<<<<<< HEAD
             output = outputs[name]
             e = events.trigger('run.handle_output', {
                 'info': info,
@@ -338,44 +212,9 @@
             if not e.default_prevented:
                 data = outputs[name]['script_data']
 
-                if status == utils.JobStatus.RUNNING:
-                    set_job_status(job_mgr, utils.JobStatus.PUSHING_OUTPUT)
+                if status == JobStatus.RUNNING:
+                    set_job_status(job_mgr, JobStatus.PUSHING_OUTPUT)
                 io.push(data, outputs[name], **dict({'task_output': task_output}, **kwargs))
-=======
-            d = outputs[name]
-            script_output = {'data': d['script_data'],
-                             'format': task_output.get('format')}
-
-            # Validate the output
-            if validate and not isvalid(
-                    task_output['type'], script_output,
-                    **dict({'task_output': task_output}, **kwargs)):
-                raise Exception(
-                    'Output %s (%s) is not in the expected type (%s) and '
-                    'format (%s).' % (
-                        name, type(script_output['data']), task_output['type'],
-                        d['format'])
-                    )
-
-            # We should consider refactoring the logic below, reasoning about
-            # the paths through this code is difficult, since this logic is
-            # entered by 'run', 'isvalid', and 'convert'.
-            if auto_convert:
-                outputs[name] = convert(
-                    task_output['type'], script_output, d,
-                    status=JobStatus.CONVERTING_OUTPUT,
-                    **dict({'task_output': task_output}, **kwargs))
-            elif not validate or d['format'] == task_output['format']:
-                data = d['script_data']
-
-                if status == JobStatus.RUNNING:
-                    _job_status(job_mgr, JobStatus.PUSHING_OUTPUT)
-                io.push(
-                    data, d, **dict({'task_output': task_output}, **kwargs))
-            else:
-                raise Exception('Expected exact format match but %s != %s.' % (
-                    d['format'], task_output['format']))
->>>>>>> fe1ec956
 
             output.pop('script_data', None)
 
