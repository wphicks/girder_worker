--- conflicted
+++ resolved
@@ -14,7 +14,6 @@
     elif mode == 'input_pipe':
         with open('/mnt/girder_worker/data/input_pipe', 'r') as fp:
             print(fp.read())
-<<<<<<< HEAD
     elif mode == 'sigkill':
         time.sleep(30)
     elif mode == 'sigterm':
@@ -23,11 +22,9 @@
         # Install signal handler
         signal.signal(signal.SIGTERM, _signal_handler)
         time.sleep(30)
-=======
     elif mode == 'stdout_stderr':
         sys.stdout.write('this is stdout data\n')
         sys.stderr.write('this is stderr data\n')
->>>>>>> fe1ec956
     else:
         sys.stderr.write('Invalid test mode: "%s".\n' % mode)
         sys.exit(-1)
