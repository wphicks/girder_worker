--- conflicted
+++ resolved
@@ -11,6 +11,7 @@
 
 from girder_worker.core import cleanup, run, io, TaskSpecValidationError
 from girder_worker.plugins.docker.executor import DATA_VOLUME
+
 
 _tmp = None
 OUT_FD, ERR_FD = 100, 200
@@ -206,7 +207,6 @@
             }
             run(task, inputs=inputs, validate=False, auto_convert=False)
 
-<<<<<<< HEAD
             self.assertEqual(docker_client_mock.containers.run.call_count, 2)
             args, kwargs = docker_client_mock.containers.run.call_args_list[0]
             self.assertEqual(args[0], 'test/test:latest')
@@ -220,9 +220,8 @@
             girder_worker.config.set('docker', 'cache_timeout', '123456')
             girder_worker.config.set(
                 'docker', 'exclude_images', 'test/test:latest')
-=======
+
             # Make sure we can pass empty values
-            mockPopen.reset_mock()
             task['inputs'].append({
                 'id': 'baz',
                 'format': 'string',
@@ -236,31 +235,41 @@
                 'type': 'string'
             }
             run(task, inputs=inputs, validate=False, auto_convert=False)
-            self.assertEqual(mockPopen.call_count, 3)
-            cmd2 = mockPopen.call_args_list[1][1]['args']
-            self.assertEqual(cmd2[4:9], [
-                '--net', 'none', '--entrypoint', '/bin/bash', 'test/test:latest'])
-            self.assertNotIn('--bar', cmd2)
-            self.assertEqual(cmd2[9:11], ['-f', '%s/file.txt' % DATA_VOLUME])
-            self.assertEqual(cmd2[cmd2.index('--baz'):cmd2.index('--baz')+2],
-                             ['--baz', ''])
+            self.assertEqual(docker_client_mock.containers.run.call_count, 2)
+            args = docker_client_mock.containers.run.call_args_list[0][0]
+            self.assertEqual(args[0], 'test/test:latest')
+            #             self.assertEqual(mockPopen.call_count, 3)
+#             cmd2 = mockPopen.call_args_list[1][1]['args']
+            self.assertEqual(args[1], [
+                '-f',
+                '/mnt/girder_worker/data/file.txt',
+                '--temp-dir=/mnt/girder_worker/data',
+                '--baz', ''
+            ])
+            self.assertNotIn('--bar', args)
+
             # And non-empty values
-            mockPopen.reset_mock()
+            _reset_mocks()
             inputs['baz']['data'] = 'parameter1'
             run(task, inputs=inputs, validate=False, auto_convert=False)
-            self.assertEqual(mockPopen.call_count, 3)
-            cmd2 = mockPopen.call_args_list[1][1]['args']
-            self.assertEqual(cmd2[cmd2.index('--baz'):cmd2.index('--baz')+2],
-                             ['--baz', 'parameter1'])
+            self.assertEqual(docker_client_mock.containers.run.call_count, 2)
+            args = docker_client_mock.containers.run.call_args_list[0][0]
+            self.assertEqual(args[0], 'test/test:latest')
+            self.assertEqual(args[1], [
+                '-f',
+                '/mnt/girder_worker/data/file.txt',
+                '--temp-dir=/mnt/girder_worker/data',
+                '--baz', 'parameter1'
+            ])
+
+            # Clean up
             del inputs['baz']
             task['inputs'].pop()
             task['container_args'].pop()
             task['container_args'].pop()
 
-            mockPopen.reset_mock()
->>>>>>> 1f97bd71
-
             # Make sure we can skip pulling the image
+            _reset_mocks()
             task['pull_image'] = False
             inputs['foo'] = {
                 'mode': 'http',
